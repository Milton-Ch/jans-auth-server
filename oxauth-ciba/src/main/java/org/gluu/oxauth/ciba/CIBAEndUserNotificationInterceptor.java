/*
 * oxAuth-CIBA is available under the Gluu Enterprise License (2019).
 *
 * Copyright (c) 2014, Gluu
 */

package org.gluu.oxauth.ciba;

import org.gluu.oxauth.ciba.service.external.ExternalCibaEndUserNotificationService;
import org.gluu.oxauth.ciba.service.external.context.ExternalCibaEndUserNotificationContext;
import org.gluu.oxauth.client.fcm.FirebaseCloudMessagingClient;
import org.gluu.oxauth.client.fcm.FirebaseCloudMessagingRequest;
import org.gluu.oxauth.client.fcm.FirebaseCloudMessagingResponse;
import org.gluu.oxauth.interception.CIBAEndUserNotificationInterception;
import org.gluu.oxauth.interception.CIBAEndUserNotificationInterceptionInterface;
import org.gluu.oxauth.model.configuration.AppConfiguration;
import org.gluu.oxauth.service.EncryptionService;
import org.gluu.oxauth.util.RedirectUri;
import org.gluu.util.security.StringEncrypter;
import org.slf4j.Logger;
import org.slf4j.LoggerFactory;

import javax.annotation.Priority;
import javax.inject.Inject;
import javax.interceptor.AroundInvoke;
import javax.interceptor.Interceptor;
import javax.interceptor.InvocationContext;
import java.io.Serializable;
import java.util.UUID;

import static org.gluu.oxauth.model.authorize.AuthorizeRequestParam.*;

/**
 * @author Javier Rojas Blum
 * @version March 4, 2020
 */
@Interceptor
@CIBAEndUserNotificationInterception
@Priority(Interceptor.Priority.APPLICATION)
public class CIBAEndUserNotificationInterceptor implements CIBAEndUserNotificationInterceptionInterface, Serializable {

    private final static Logger log = LoggerFactory.getLogger(CIBAEndUserNotificationInterceptor.class);

    @Inject
    private AppConfiguration appConfiguration;

    @Inject
<<<<<<< HEAD
    private EncryptionService encryptionService;

=======
    private ExternalCibaEndUserNotificationService externalCibaEndUserNotificationService;
>>>>>>> a299732f

    public CIBAEndUserNotificationInterceptor() {
        log.info("CIBA End-User Notification Interceptor loaded.");
    }

    @AroundInvoke
    public Object notifyEndUser(InvocationContext ctx) {
        log.debug("CIBA: notifying end-user...");
        try {
            String scope = (String) ctx.getParameters()[0];
            String acrValues = (String) ctx.getParameters()[1];
            String authReqId = (String) ctx.getParameters()[2];
            String deviceRegistrationToken = (String) ctx.getParameters()[3];
            notifyEndUser(scope, acrValues, authReqId, deviceRegistrationToken);
            ctx.proceed();
        } catch (Exception e) {
            log.error("Failed to process CIBA support.", e);
        }

        return true;
    }

    @Override
    public void notifyEndUser(String scope, String acrValues, String authReqId, String deviceRegistrationToken) {
        try {
            if (externalCibaEndUserNotificationService.isEnabled()) {
                log.debug("CIBA: Authorization request sending to the end user with custom interception scripts");
                ExternalCibaEndUserNotificationContext context = new ExternalCibaEndUserNotificationContext(scope,
                        acrValues, authReqId, deviceRegistrationToken, appConfiguration);
                log.info("CIBA: Notification sent to the end user, result {}",
                        externalCibaEndUserNotificationService.executeExternalNotifyEndUser(context));
            } else {
                this.notifyEndUserUsingFCM(scope, acrValues, authReqId, deviceRegistrationToken);
            }
        } catch (Exception e) {
            log.info("Error when it was sending the notification to the end user to validate the Ciba authorization", e);
        }
    }

    /**
     * Method responsible to send notifications to the end user using Firebase Cloud Messaging.
     * @param deviceRegistrationToken Device already registered.
     * @param scope Scope of the authorization request
     * @param acrValues Acr values used to the authorzation request
     * @param authReqId Authentication request id.
     */
    private void notifyEndUserUsingFCM(String scope, String acrValues, String authReqId, String deviceRegistrationToken) {
        String clientId = appConfiguration.getBackchannelClientId();
        String redirectUri = appConfiguration.getBackchannelRedirectUri();
        String url = appConfiguration.getCibaEndUserNotificationConfig().getNotificationUrl();
        String key = encryptionService.decrypt(appConfiguration.getCibaEndUserNotificationConfig()
                .getNotificationKey(), true);
        String to = deviceRegistrationToken;
        String title = "oxAuth Authentication Request";
        String body = "Client Initiated Backchannel Authentication (CIBA)";

        RedirectUri authorizationRequestUri = new RedirectUri(appConfiguration.getAuthorizationEndpoint());
        authorizationRequestUri.addResponseParameter(CLIENT_ID, clientId);
        authorizationRequestUri.addResponseParameter(RESPONSE_TYPE, "id_token");
        authorizationRequestUri.addResponseParameter(SCOPE, scope);
        authorizationRequestUri.addResponseParameter(ACR_VALUES, acrValues);
        authorizationRequestUri.addResponseParameter(REDIRECT_URI, redirectUri);
        authorizationRequestUri.addResponseParameter(STATE, UUID.randomUUID().toString());
        authorizationRequestUri.addResponseParameter(NONCE, UUID.randomUUID().toString());
        authorizationRequestUri.addResponseParameter(PROMPT, "consent");
        authorizationRequestUri.addResponseParameter(AUTH_REQ_ID, authReqId);

        String clickAction = authorizationRequestUri.toString();

        FirebaseCloudMessagingRequest firebaseCloudMessagingRequest = new FirebaseCloudMessagingRequest(key, to, title, body, clickAction);
        FirebaseCloudMessagingClient firebaseCloudMessagingClient = new FirebaseCloudMessagingClient(url);
        firebaseCloudMessagingClient.setRequest(firebaseCloudMessagingRequest);
        FirebaseCloudMessagingResponse firebaseCloudMessagingResponse = firebaseCloudMessagingClient.exec();

        log.debug("CIBA: firebase cloud messaging result status " + firebaseCloudMessagingResponse.getStatus());
    }

}<|MERGE_RESOLUTION|>--- conflicted
+++ resolved
@@ -45,12 +45,10 @@
     private AppConfiguration appConfiguration;
 
     @Inject
-<<<<<<< HEAD
     private EncryptionService encryptionService;
 
-=======
+    @Inject
     private ExternalCibaEndUserNotificationService externalCibaEndUserNotificationService;
->>>>>>> a299732f
 
     public CIBAEndUserNotificationInterceptor() {
         log.info("CIBA End-User Notification Interceptor loaded.");
