--- conflicted
+++ resolved
@@ -147,7 +147,6 @@
     private Boolean updateClientAccessTime;
 
     /**
-<<<<<<< HEAD
      * Used in ServletLoggingFilter to enable http request/response logging.
      */
     private Boolean httpLoggingEnabled;
@@ -156,12 +155,11 @@
      * Used in ServletLoggingFilter to exclude some paths from logger. Paths example: ["/oxauth/img", "/oxauth/stylesheet"]
      */
     private Set<String> httpLoggingExludePaths;
-=======
+
+    /**
      * Cookie will be expired after sessionCookieExpiration seconds
      */
     private Integer sessionCookieExpiration;
-
->>>>>>> 814ab91d
 
     public Boolean getFrontChannelLogoutSessionSupported() {
         return frontChannelLogoutSessionSupported;
