--- conflicted
+++ resolved
@@ -6,14 +6,9 @@
 
 package org.xdi.oxauth.model.common;
 
-<<<<<<< HEAD
-=======
 import java.util.Date;
 
->>>>>>> 2dfc9d65
 import org.xdi.oxauth.model.registration.Client;
-
-import java.util.Date;
 
 /**
  * <p>
