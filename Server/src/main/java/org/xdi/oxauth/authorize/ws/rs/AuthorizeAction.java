--- conflicted
+++ resolved
@@ -1,672 +1,3 @@
-<<<<<<< HEAD
-/*
- * oxAuth is available under the MIT License (2008). See http://opensource.org/licenses/MIT for full text.
- *
- * Copyright (c) 2014, Gluu
- */
-
-package org.xdi.oxauth.authorize.ws.rs;
-
-import org.apache.commons.lang.StringUtils;
-import org.codehaus.jettison.json.JSONException;
-import org.jboss.seam.Component;
-import org.jboss.seam.ScopeType;
-import org.jboss.seam.annotations.In;
-import org.jboss.seam.annotations.Logger;
-import org.jboss.seam.annotations.Name;
-import org.jboss.seam.annotations.Scope;
-import org.jboss.seam.faces.FacesManager;
-import org.jboss.seam.international.LocaleSelector;
-import org.jboss.seam.log.Log;
-import org.jboss.seam.security.Identity;
-import org.xdi.model.AuthenticationScriptUsageType;
-import org.xdi.model.custom.script.conf.CustomScriptConfiguration;
-import org.xdi.oxauth.auth.Authenticator;
-import org.xdi.oxauth.model.authorize.AuthorizeErrorResponseType;
-import org.xdi.oxauth.model.authorize.AuthorizeParamsValidator;
-import org.xdi.oxauth.model.common.Prompt;
-import org.xdi.oxauth.model.common.SessionIdState;
-import org.xdi.oxauth.model.common.SessionState;
-import org.xdi.oxauth.model.common.User;
-import org.xdi.oxauth.model.config.ConfigurationFactory;
-import org.xdi.oxauth.model.config.Constants;
-import org.xdi.oxauth.model.error.ErrorResponseFactory;
-import org.xdi.oxauth.model.federation.FederationTrust;
-import org.xdi.oxauth.model.federation.FederationTrustStatus;
-import org.xdi.oxauth.model.jwt.JwtClaimName;
-import org.xdi.oxauth.model.ldap.ClientAuthorizations;
-import org.xdi.oxauth.model.registration.Client;
-import org.xdi.oxauth.model.util.LocaleUtil;
-import org.xdi.oxauth.model.util.Util;
-import org.xdi.oxauth.service.*;
-import org.xdi.oxauth.service.external.ExternalAuthenticationService;
-import org.xdi.util.StringHelper;
-
-import javax.faces.context.ExternalContext;
-import javax.faces.context.FacesContext;
-import java.io.UnsupportedEncodingException;
-import java.util.*;
-
-/**
- * @author Javier Rojas Blum
- * @author Yuriy Movchan
- * @version December 15, 2015
- */
-@Name("authorizeAction")
-@Scope(ScopeType.EVENT) // Do not change scope, we try to keep server without http sessions
-public class AuthorizeAction {
-
-    @Logger
-    private Log log;
-
-    @In
-    private ClientService clientService;
-
-    @In
-    private ErrorResponseFactory errorResponseFactory;
-
-    @In
-    private UserGroupService userGroupService;
-
-    @In
-    private FederationDataService federationDataService;
-
-    @In
-    private SessionStateService sessionStateService;
-
-    @In
-    private UserService userService;
-
-    @In
-    private RedirectionUriService redirectionUriService;
-
-    @In
-    private AuthenticationService authenticationService;
-
-    @In
-    private ClientAuthorizationsService clientAuthorizationsService;
-
-    @In
-    private ExternalAuthenticationService externalAuthenticationService;
-
-    @In(value = AppInitializer.DEFAULT_AUTH_MODE_NAME, required = false)
-    private String defaultAuthenticationMethod;
-
-    @In("org.jboss.seam.international.localeSelector")
-    private LocaleSelector localeSelector;
-
-    @In
-    private Identity identity;
-
-    // OAuth 2.0 request parameters
-    private String scope;
-    private String responseType;
-    private String clientId;
-    private String redirectUri;
-    private String state;
-
-    // OpenID Connect request parameters
-    private String responseMode;
-    private String nonce;
-    private String display;
-    private String prompt;
-    private Integer maxAge;
-    private String uiLocales;
-    private String idTokenHint;
-    private String loginHint;
-    private String acrValues;
-    private String amrValues;
-    private String request;
-    private String requestUri;
-
-    // custom oxAuth parameters
-    private String sessionState;
-
-    public void checkUiLocales() {
-        List<String> uiLocalesList = null;
-        if (StringUtils.isNotBlank(uiLocales)) {
-            uiLocalesList = Util.splittedStringAsList(uiLocales, " ");
-
-            FacesContext facesContext = FacesContext.getCurrentInstance();
-            List<Locale> supportedLocales = new ArrayList<Locale>();
-            for (Iterator<Locale> it = facesContext.getApplication().getSupportedLocales(); it.hasNext(); ) {
-                supportedLocales.add(it.next());
-            }
-            Locale matchingLocale = LocaleUtil.localeMatch(uiLocalesList, supportedLocales);
-
-            if (matchingLocale != null) {
-                localeSelector.setLocale(matchingLocale);
-            }
-        }
-    }
-
-    public String checkPermissionGranted() {
-        SessionState session = getSession();
-        List<Prompt> prompts = Prompt.fromString(prompt, " ");
-
-        try {
-            session = sessionStateService.assertAuthenticatedSessionCorrespondsToNewRequest(session, acrValues);
-        } catch (AcrChangedException e) {
-            log.error("There is already existing session which has another acr then {0}, session: {1}", acrValues, session.getId());
-            log.error("Please perform logout in order to be able login with new ACR value.");
-            permissionDenied();
-        }
-
-        if (session == null || session.getUserDn() == null || SessionIdState.AUTHENTICATED != session.getState()) {
-            final ExternalContext externalContext = FacesContext.getCurrentInstance().getExternalContext();
-            Map<String, String> parameterMap = externalContext.getRequestParameterMap();
-            Map<String, String> requestParameterMap = authenticationService.getAllowedParameters(parameterMap);
-
-            String redirectTo = "/login.xhtml";
-
-            boolean useExternalAuthenticator = externalAuthenticationService.isEnabled(AuthenticationScriptUsageType.INTERACTIVE);
-            if (useExternalAuthenticator) {
-                List<String> acrValuesList = acrValuesList();
-                if (acrValuesList.isEmpty()) {
-                    if (StringHelper.isNotEmpty(defaultAuthenticationMethod)) {
-                        acrValuesList = Arrays.asList(defaultAuthenticationMethod);
-                    } else {
-                        CustomScriptConfiguration defaultExternalAuthenticator = externalAuthenticationService.getDefaultExternalAuthenticator(AuthenticationScriptUsageType.INTERACTIVE);
-                        if (defaultExternalAuthenticator != null) {
-                            acrValuesList = Arrays.asList(defaultExternalAuthenticator.getName());
-                        }
-                    }
-
-                }
-
-                CustomScriptConfiguration customScriptConfiguration = externalAuthenticationService.determineCustomScriptConfiguration(AuthenticationScriptUsageType.INTERACTIVE, acrValuesList);
-
-                if (customScriptConfiguration == null) {
-                    log.error("Failed to get CustomScriptConfiguration. auth_step: {0}, acr_values: {1}", 1, this.acrValues);
-                    permissionDenied();
-                    return Constants.RESULT_FAILURE;
-                }
-
-                String acr = customScriptConfiguration.getName();
-
-                requestParameterMap.put(JwtClaimName.AUTHENTICATION_METHOD_REFERENCES, acr);
-                requestParameterMap.put("auth_step", Integer.toString(1));
-
-                String tmpRedirectTo = externalAuthenticationService.executeExternalGetPageForStep(customScriptConfiguration, 1);
-                if (StringHelper.isNotEmpty(tmpRedirectTo)) {
-                    log.trace("Redirect to person authentication login page: {0}", tmpRedirectTo);
-                    redirectTo = tmpRedirectTo;
-                }
-            }
-
-            // Create unauthenticated session
-            SessionState unauthenticatedSession = sessionStateService.generateSessionState(null, new Date(), SessionIdState.UNAUTHENTICATED, requestParameterMap, false);
-            unauthenticatedSession.setSessionAttributes(requestParameterMap);
-            boolean persisted = sessionStateService.persistSessionState(unauthenticatedSession, !prompts.contains(Prompt.NONE)); // always persist is prompt is not none
-            if (persisted && log.isTraceEnabled()) {
-                log.trace("Session '{0}' persisted to LDAP", unauthenticatedSession.getId());
-            }
-
-            this.sessionState = unauthenticatedSession.getId();
-            sessionStateService.createSessionStateCookie(this.sessionState);
-
-            FacesManager.instance().redirect(redirectTo, null, false);
-            return Constants.RESULT_FAILURE;
-        }
-
-        if (clientId != null && !clientId.isEmpty()) {
-
-            final Client client = clientService.getClient(clientId);
-
-            if (client != null) {
-            	
-            	boolean trustedClient = (client.getTrustedClient() != null) && client.getTrustedClient();
-            	if(!client.getPersistClientAuthorizations() || !trustedClient){
-            		return  Constants.RESULT_SUCCESS; 
-            	}
-            	
-                if (StringUtils.isBlank(redirectionUriService.validateRedirectionUri(clientId, redirectUri))) {
-                    permissionDenied();
-                }
-
-                final User user = userService.getUserByDn(session.getUserDn());
-                log.trace("checkPermissionGranted, user = " + user);
-
-                // OXAUTH-87 : if user is not in group then deny permission
-                if (user != null && client.hasUserGroups()) {
-                    // if user is not in any group then deny permissions
-                    if (!userGroupService.isInAnyGroup(client.getUserGroups(), user.getDn())) {
-                        permissionDenied();
-                    }
-                }
-
-                // OXAUTH-88 : federation support
-                if (ConfigurationFactory.instance().getConfiguration().getFederationEnabled()) {
-                    final List<FederationTrust> list = federationDataService.getTrustByClient(client, FederationTrustStatus.ACTIVE);
-
-                    if (list == null || list.isEmpty()) {
-                        log.trace("Deny authorization, client is not in any federation trust, client: {0}", client.getDn());
-                        permissionDenied();
-                    } else if (FederationDataService.skipAuthorization(list)) {
-                        log.trace("Skip authorization (permissions granted), client is in federation trust where skip is allowed, client: {1}", client.getDn());
-                        permissionGranted(session);
-                    }
-                }
-
-                if (AuthorizeParamsValidator.validatePrompt(prompts)) {
-                    ClientAuthorizations clientAuthorizations = clientAuthorizationsService.findClientAuthorizations(user.getAttribute("inum"), client.getClientId());
-                    if (clientAuthorizations != null && clientAuthorizations.getScopes() != null &&
-                            Arrays.asList(clientAuthorizations.getScopes()).containsAll(
-                                    org.xdi.oxauth.model.util.StringUtils.spaceSeparatedToList(scope))) {
-                        permissionGranted(session);
-                    } else if (ConfigurationFactory.instance().getConfiguration().getTrustedClientEnabled()) { // if trusted client = true, then skip authorization page and grant access directly
-                        if (trustedClient && !prompts.contains(Prompt.CONSENT)) {
-                            permissionGranted(session);
-                        }
-                    } else {
-                        consentRequired();
-                    }
-                } else {
-                    invalidRequest();
-                }
-            }
-        }
-		return Constants.RESULT_FAILURE;
-    }
-
-    /**
-     * By definition we expects space separated acr values as it is defined in spec. But we also try maybe some client
-     * sent it to us as json array. So we try both.
-     *
-     * @return acr value list
-     */
-    private List<String> acrValuesList() {
-        List<String> acrs;
-        try {
-            acrs = Util.jsonArrayStringAsList(this.acrValues);
-        } catch (JSONException ex) {
-            acrs = Util.splittedStringAsList(acrValues, " ");
-        }
-
-        return acrs;
-    }
-
-    private SessionState getSession() {
-        if (StringUtils.isBlank(sessionState)) {
-            sessionState = sessionStateService.getSessionStateFromCookie();
-            if (StringUtils.isBlank(this.sessionState)) {
-                return null;
-            }
-        }
-
-        if (!identity.isLoggedIn()) {
-            final Authenticator authenticator = (Authenticator) Component.getInstance(Authenticator.class, true);
-            authenticator.authenticateBySessionState(sessionState);
-        }
-
-        SessionState ldapSessionState = sessionStateService.getSessionState(sessionState);
-        if (ldapSessionState == null) {
-            identity.logout();
-        }
-
-        return ldapSessionState;
-    }
-
-    public List<org.xdi.oxauth.model.common.Scope> getScopes() {
-        List<org.xdi.oxauth.model.common.Scope> scopes = new ArrayList<org.xdi.oxauth.model.common.Scope>();
-        ScopeService scopeService = ScopeService.instance();
-
-        if (scope != null && !scope.isEmpty()) {
-            String[] scopesName = scope.split(" ");
-            for (String scopeName : scopesName) {
-                org.xdi.oxauth.model.common.Scope s = scopeService.getScopeByDisplayName(scopeName);
-                if (s != null && s.getDescription() != null) {
-                    scopes.add(s);
-                }
-            }
-        }
-
-        return scopes;
-    }
-
-    /**
-     * Returns the scope of the access request.
-     *
-     * @return The scope of the access request.
-     */
-    public String getScope() {
-        return scope;
-    }
-
-    /**
-     * Sets the scope of the access request.
-     *
-     * @param scope The scope of the access request.
-     */
-    public void setScope(String scope) {
-        this.scope = scope;
-    }
-
-    /**
-     * Returns the response type: <code>code</code> for requesting an authorization code (authorization code grant) or
-     * <strong>token</strong> for requesting an access token (implicit grant).
-     *
-     * @return The response type.
-     */
-    public String getResponseType() {
-        return responseType;
-    }
-
-    /**
-     * Sets the response type.
-     *
-     * @param responseType The response type.
-     */
-    public void setResponseType(String responseType) {
-        this.responseType = responseType;
-    }
-
-    /**
-     * Returns the client identifier.
-     *
-     * @return The client identifier.
-     */
-    public String getClientId() {
-        return clientId;
-    }
-
-    /**
-     * Sets the client identifier.
-     *
-     * @param clientId The client identifier.
-     */
-    public void setClientId(String clientId) {
-        this.clientId = clientId;
-    }
-
-    /**
-     * Returns the redirection URI.
-     *
-     * @return The redirection URI.
-     */
-    public String getRedirectUri() {
-        return redirectUri;
-    }
-
-    /**
-     * Sets the redirection URI.
-     *
-     * @param redirectUri The redirection URI.
-     */
-    public void setRedirectUri(String redirectUri) {
-        this.redirectUri = redirectUri;
-    }
-
-    /**
-     * Returns an opaque value used by the client to maintain state between the request and callback. The authorization
-     * server includes this value when redirecting the user-agent back to the client. The parameter should be used for
-     * preventing cross-site request forgery.
-     *
-     * @return The state between the request and callback.
-     */
-    public String getState() {
-        return state;
-    }
-
-    /**
-     * Sets the state between the request and callback.
-     *
-     * @param state The state between the request and callback.
-     */
-    public void setState(String state) {
-        this.state = state;
-    }
-
-    /**
-     * Returns the mechanism to be used for returning parameters from the Authorization Endpoint.
-     *
-     * @return The response mode.
-     */
-    public String getResponseMode() {
-        return responseMode;
-    }
-
-    /**
-     * Sets the mechanism to be used for returning parameters from the Authorization Endpoint.
-     *
-     * @param responseMode The response mode.
-     */
-    public void setResponseMode(String responseMode) {
-        this.responseMode = responseMode;
-    }
-
-    /**
-     * Return a string value used to associate a user agent session with an ID Token, and to mitigate replay attacks.
-     *
-     * @return The nonce value.
-     */
-    public String getNonce() {
-        return nonce;
-    }
-
-    /**
-     * Sets a string value used to associate a user agent session with an ID Token, and to mitigate replay attacks.
-     *
-     * @param nonce The nonce value.
-     */
-    public void setNonce(String nonce) {
-        this.nonce = nonce;
-    }
-
-    /**
-     * Returns an ASCII string value that specifies how the Authorization Server displays the authentication page
-     * to the End-User.
-     *
-     * @return The display value.
-     */
-    public String getDisplay() {
-        return display;
-    }
-
-    /**
-     * Sets an ASCII string value that specifies how the Authorization Server displays the authentication page
-     * to the End-User.
-     *
-     * @param display The display value
-     */
-    public void setDisplay(String display) {
-        this.display = display;
-    }
-
-    /**
-     * Returns a space delimited list of ASCII strings that can contain the values
-     * login, consent, select_account, and none.
-     *
-     * @return A list of prompt options.
-     */
-    public String getPrompt() {
-        return prompt;
-    }
-
-    /**
-     * Sets a space delimited list of ASCII strings that can contain the values
-     * login, consent, select_account, and none.
-     *
-     * @param prompt A list of prompt options.
-     */
-    public void setPrompt(String prompt) {
-        this.prompt = prompt;
-    }
-
-    public Integer getMaxAge() {
-        return maxAge;
-    }
-
-    public void setMaxAge(Integer maxAge) {
-        this.maxAge = maxAge;
-    }
-
-    public String getUiLocales() {
-        return uiLocales;
-    }
-
-    public void setUiLocales(String uiLocales) {
-        this.uiLocales = uiLocales;
-    }
-
-    public String getIdTokenHint() {
-        return idTokenHint;
-    }
-
-    public void setIdTokenHint(String idTokenHint) {
-        this.idTokenHint = idTokenHint;
-    }
-
-    public String getLoginHint() {
-        return loginHint;
-    }
-
-    public void setLoginHint(String loginHint) {
-        this.loginHint = loginHint;
-    }
-
-    public String getAcrValues() {
-        return acrValues;
-    }
-
-    public void setAcrValues(String acrValues) {
-        this.acrValues = acrValues;
-    }
-
-    public String getAmrValues() {
-        return amrValues;
-    }
-
-    public void setAmrValues(String amrValues) {
-        this.amrValues = amrValues;
-    }
-
-    /**
-     * Returns a JWT encoded OpenID Request Object.
-     *
-     * @return A JWT encoded OpenID Request Object.
-     */
-    public String getRequest() {
-        return request;
-    }
-
-    /**
-     * Sets a JWT encoded OpenID Request Object.
-     *
-     * @param request A JWT encoded OpenID Request Object.
-     */
-    public void setRequest(String request) {
-        this.request = request;
-    }
-
-    /**
-     * Returns an URL that points to an OpenID Request Object.
-     *
-     * @return An URL that points to an OpenID Request Object.
-     */
-    public String getRequestUri() {
-        return requestUri;
-    }
-
-    /**
-     * Sets an URL that points to an OpenID Request Object.
-     *
-     * @param requestUri An URL that points to an OpenID Request Object.
-     */
-    public void setRequestUri(String requestUri) {
-        this.requestUri = requestUri;
-    }
-
-    public String getSessionState() {
-        return sessionState;
-    }
-
-    public void setSessionState(String p_sessionState) {
-        sessionState = p_sessionState;
-    }
-
-    public void permissionGranted() {
-        final SessionState session = getSession();
-        permissionGranted(session);
-    }
-
-    public void permissionGranted(SessionState session) {
-        try {
-            final User user = userService.getUserByDn(session.getUserDn());
-            if (user == null) {
-                log.error("Permission denied. Failed to find session user: userDn = " + session.getUserDn() + ".");
-                permissionDenied();
-                return;
-            }
-
-            final Client client = clientService.getClient(clientId);
-            final List<String> scopes = org.xdi.oxauth.model.util.StringUtils.spaceSeparatedToList(scope);
-            clientAuthorizationsService.add(user.getAttribute("inum"), client.getClientId(), scopes);
-
-            session.addPermission(clientId, true);
-            sessionStateService.updateSessionState(session);
-
-            // OXAUTH-297 - set session_state cookie
-            SessionStateService.instance().createSessionStateCookie(sessionState);
-
-            Map<String, String> sessionAttribute = authenticationService.getAllowedParameters(session.getSessionAttributes());
-
-            final String parametersAsString = authenticationService.parametersAsString(sessionAttribute);
-            final String uri = "seam/resource/restv1/oxauth/authorize?" + parametersAsString;
-            log.trace("permissionGranted, redirectTo: {0}", uri);
-            FacesManager.instance().redirectToExternalURL(uri);
-        } catch (UnsupportedEncodingException e) {
-            log.trace(e.getMessage(), e);
-        }
-    }
-
-    public void permissionDenied() {
-        log.trace("permissionDenied");
-        StringBuilder sb = new StringBuilder();
-
-        sb.append(redirectUri);
-        if (redirectUri != null && redirectUri.contains("?")) {
-            sb.append("&");
-        } else {
-            sb.append("?");
-        }
-        sb.append(errorResponseFactory.getErrorAsQueryString(AuthorizeErrorResponseType.ACCESS_DENIED,
-                getState()));
-
-        FacesManager.instance().redirectToExternalURL(sb.toString());
-    }
-
-    public void invalidRequest() {
-        log.trace("invalidRequest");
-        StringBuilder sb = new StringBuilder();
-
-        sb.append(redirectUri);
-        if (redirectUri != null && redirectUri.contains("?")) {
-            sb.append("&");
-        } else {
-            sb.append("?");
-        }
-        sb.append(errorResponseFactory.getErrorAsQueryString(AuthorizeErrorResponseType.INVALID_REQUEST,
-                getState()));
-
-        FacesManager.instance().redirectToExternalURL(sb.toString());
-    }
-
-    public void consentRequired() {
-        StringBuilder sb = new StringBuilder();
-
-        sb.append(redirectUri);
-        if (redirectUri != null && redirectUri.contains("?")) {
-            sb.append("&");
-        } else {
-            sb.append("?");
-        }
-        sb.append(errorResponseFactory.getErrorAsQueryString(AuthorizeErrorResponseType.CONSENT_REQUIRED, getState()));
-
-        FacesManager.instance().redirectToExternalURL(sb.toString());
-    }
-}
-=======
 /*
  * oxAuth is available under the MIT License (2008). See http://opensource.org/licenses/MIT for full text.
  *
@@ -820,7 +151,7 @@
         List<Prompt> prompts = Prompt.fromString(prompt, " ");
 
         try {
-            session = sessionStateService.assertAuthenticatedSessionCorrespondsToNewRequest(session, redirectUri, acrValues);
+            session = sessionStateService.assertAuthenticatedSessionCorrespondsToNewRequest(session, acrValues);
         } catch (AcrChangedException e) {
             log.debug("There is already existing session which has another acr then {0}, session: {1}", acrValues, session.getId());
             if (prompts.contains(Prompt.LOGIN)) {
@@ -1395,5 +726,4 @@
     public void setCodeChallengeMethod(String codeChallengeMethod) {
         this.codeChallengeMethod = codeChallengeMethod;
     }
-}
->>>>>>> c2fe108c
+}