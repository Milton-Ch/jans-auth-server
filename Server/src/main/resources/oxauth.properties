common.copyright=Powered by
common.allRightsReserved=Free and open source access management.
common.agreePolicy=By proceeding, you agree with the {0}
common.privacyPolicy=Privacy Policy
common.pleaseReadTheTos=Please read the
common.termsOfService=Terms of Service
common.gluuInc=Gluu, Inc
common.caution=Use subject to MIT LICENSE

login.pageTitle=oxAuth - Login
login.login=Login
login.register=Register
login.pleaseLoginHere=Please login here
login.username=Username
login.password=Password
login.rememberMe=Remember me
login.errorMessage=Incorrect username or password.
login.errorSessionInvalidMessage=Failed to authenticate. Authentication session has expired. Please navigate back to the original page and try again.
login.failedToAuthenticate=Failed to authenticate.
login.userAlreadyAuthenticated=User is already authenticated. Re-send authorization request (must be handled by RP).
login.youDontHavePermission=You don't have permissions.
login.forgotYourPassword = Forgot your password?

logout.missingParameters=Invalid Request. The request is missing a required parameter, includes an unsupported parameter value, or is otherwise malformed.
logout.failedToProceed=Failed to process logout

authorize.pageTitle=oxAuth - Authorize
authorize.requestForPermission=Request for Permission
authorize.requestingPermissionForScopes={0} is requesting permission to do the following:
authorize.viewIndividualClaim=View {0} claim.
authorize.allow=Allow
authorize.doNotAllow=Don't Allow

uma2.gather.failed=Failed to gather claims.
uma2.invalid.step=Invalid step provided during claims-gathering flow.
uma2.invalid.session=Failed to gather claims. Session has expired.

consent.gather.failed=Failed to gather claims.
consent.gather.invalid.step=Invalid step provided during claims-gathering flow.
consent.gather.invalid.session=Failed to gather claims. Session has expired.
consent.gather.declined=Authorization declined

up=\u2191
down=\u2193
left=\u2039
right=\u203A

validator.assertFalse=validation failed
validator.assertTrue=validation failed
validator.future=must be a future date
validator.length=length must be between {min} and {max}
validator.max=must be less than or equal to {value}
validator.min=must be greater than or equal to {value}
validator.notNull=may not be null
validator.past=must be a past date
validator.pattern=must match "{regex}"
validator.range=must be between {min} and {max}
validator.size=size must be between {min} and {max}
validator.email=must be a well-formed email address

org.jboss.seam.loginFailed=Login failed
org.jboss.seam.loginSuccessful=Welcome, #0!

org.jboss.seam.TransactionFailed=Transaction failed
org.jboss.seam.NoConversation=The conversation ended, timed out or was processing another request
org.jboss.seam.IllegalNavigation=Illegal navigation
org.jboss.seam.ProcessEnded=Process #0 already ended
org.jboss.seam.ProcessNotFound=Process #0 not found
org.jboss.seam.TaskEnded=Task #0 already ended
org.jboss.seam.TaskNotFound=Task #0 not found
org.jboss.seam.NotLoggedIn=Please log in first

javax.faces.validator.BeanValidator.MESSAGE={0}
javax.faces.component.UIInput.CONVERSION=value could not be converted to the expected type
javax.faces.component.UIInput.REQUIRED={0} is required
javax.faces.component.UIInput.UPDATE=an error occurred when processing your submitted information
javax.faces.component.UISelectOne.INVALID=value is not valid
javax.faces.component.UISelectMany.INVALID=value is not valid

javax.faces.converter.BigDecimalConverter.DECIMAL=value must be a number
javax.faces.converter.BigDecimalConverter.DECIMAL_detail=value must be a signed decimal number consisting of zero or more digits, optionally followed by a decimal point and fraction, eg. {1}
javax.faces.converter.BigIntegerConverter.BIGINTEGER=value must be an integer
javax.faces.converter.BigIntegerConverter.BIGINTEGER_detail=value must be a signed integer number consisting of zero or more digits
javax.faces.converter.BooleanConverter.BOOLEAN=value must be true or false
javax.faces.converter.BooleanConverter.BOOLEAN_detail=value must be true or false (any value other than true will evaluate to false)
javax.faces.converter.ByteConverter.BYTE=value must be a number between 0 and 255
javax.faces.converter.ByteConverter.BYTE_detail=value must be a number between 0 and 255
javax.faces.converter.CharacterConverter.CHARACTER=value must be a character
javax.faces.converter.CharacterConverter.CHARACTER_detail=value must be a valid ASCII character
javax.faces.converter.DateTimeConverter.DATE=value must be a date
javax.faces.converter.DateTimeConverter.DATE_detail=value must be a date,  eg. {1}
javax.faces.converter.DateTimeConverter.TIME=value must be a time
javax.faces.converter.DateTimeConverter.TIME_detail=value must be a time,  eg. {1}
javax.faces.converter.DateTimeConverter.DATETIME=value must be a date and time
javax.faces.converter.DateTimeConverter.DATETIME_detail=value must be a date and time,  eg. {1}
javax.faces.converter.DateTimeConverter.PATTERN_TYPE=a pattern or type attribute must be specified to convert the value
javax.faces.converter.DoubleConverter.DOUBLE=value must be a number
javax.faces.converter.DoubleConverter.DOUBLE_detail=value must be a number between 4.9E-324 and 1.7976931348623157E308
javax.faces.converter.EnumConverter.ENUM=value must be convertible to an enum
javax.faces.converter.EnumConverter.ENUM_detail=value must be convertible to an enum or from the enum that contains the constant {1}
javax.faces.converter.EnumConverter.ENUM_NO_CLASS=value must be convertible to an enum or from the enum, but no enum class provided
javax.faces.converter.EnumConverter.ENUM_NO_CLASS_detail=value must be convertible to an enum or from the enum, but no enum class provided
javax.faces.converter.FloatConverter.FLOAT=value must be a number
javax.faces.converter.FloatConverter.FLOAT_detail=value must be a number between 1.4E-45 and 3.4028235E38
javax.faces.converter.IntegerConverter.INTEGER=value must be an integer
javax.faces.converter.IntegerConverter.INTEGER_detail=value must be an integer number between -2147483648 and 2147483647
javax.faces.converter.LongConverter.LONG=value must be an integer
javax.faces.converter.LongConverter.LONG_detail=value must be an integer number between -9223372036854775808 and 9223372036854775807
javax.faces.converter.NumberConverter.CURRENCY=value must be a currency amount
javax.faces.converter.NumberConverter.CURRENCY_detail=value must be a currency amount, eg. {1}
javax.faces.converter.NumberConverter.PERCENT=value must be a percentage amount
javax.faces.converter.NumberConverter.PERCENT_detail=value must be a percentage amount, eg. {1}
javax.faces.converter.NumberConverter.NUMBER=value must be a number
javax.faces.converter.NumberConverter.NUMBER_detail=value must be a number
javax.faces.converter.NumberConverter.PATTERN=value must be a number
javax.faces.converter.NumberConverter.PATTERN_detail=value must be a number
javax.faces.converter.ShortConverter.SHORT=value must be an integer
javax.faces.converter.ShortConverter.SHORT_detail=value must be an integer number between -32768 and 32767

javax.faces.validator.DoubleRangeValidator.MAXIMUM=value must be less than or equal to {0}
javax.faces.validator.DoubleRangeValidator.MINIMUM=value must be greater than or equal to {0}
javax.faces.validator.DoubleRangeValidator.NOT_IN_RANGE=value must be between {0} and {1}
javax.faces.validator.DoubleRangeValidator.TYPE=value is not of the correct type
javax.faces.validator.LengthValidator.MAXIMUM=value must be shorter than or equal to {0} characters
javax.faces.validator.LengthValidator.MINIMUM=value must be longer than or equal to {0} characters
javax.faces.validator.LongRangeValidator.MAXIMUM=value must be less than or equal to {0}
javax.faces.validator.LongRangeValidator.MINIMUM=value must be greater than or equal to {0}
javax.faces.validator.LongRangeValidator.NOT_IN_RANGE=value must be between {0} and {1}
javax.faces.validator.LongRangeValidator.TYPE=value is not of the correct type

javax.faces.validator.NOT_IN_RANGE=value must be between {0} and {1}
javax.faces.converter.STRING=value could not be converted to a string

cas2login.pageTitle = oxAuth - Login
cas2login.loginHeader = Login (second step)
cas2login.pleaseLoginHere = Please login here
cas2login.username = Username
cas2login.password = Password
cas2login.rememberMe = Remember me
cas2login.termsPrivace = Terms &amp; Privacy

error.errorEncountered = Error Encountered
error.unexpectedError = An unexpected error has occured at {0}

error.invalidSessionState = Invalid session state or session limitation rule has occured at {0}

cert.failedToCheckCertificate = Failed to check certificate
cert.thisCanHappen = This can happen in the following cases:
cert.youHaveExpired = You have expired certificate. <br/>Please, registered with the system and get new certificate.
cert.youSelectedInvalid = You selected invalid certificate.<br/>Please, restart your browser and try to log in again.
cert.noteInternetExplorer = Note: Internet Explorer and Mozilla Firefox allow to clear the SSL state without restarting the browser:
cert.ifYouAreUsing = If you are using Internet Explorer, you can use the "Clear SSL" button in the settings section: Contents (click Tools \u2192 Internet Options).
cert.ifYouUseFireFox = If you use FireFox, you can use the menu: Options \u2192 Privacy \u2192 Clear all current history \u2192 select \u201cActive Logins\u201d \u2192 press button Clear Now.
cert.youFailedToInstall = You failed to install the personal certificate into the browser<br/>Please, install the certificate from the backup file (.PFX), restart your browser and try to log in again.
cert.youHaveAlreadyOpened = You have already opened the page in this browser but haven't chosen any certificate for further usage. The browser now remembers this choice. <br/>Please, restart your browser, log in again and choose the appropriate certificate.<br/>If you use Internet Explorer, click "Clear SSL state" at Tools/Internet Options/Content.
cert.ifYouUseMacOS = If you use MacOS X and updated the operation system to version 10.5.3 please see <a href="http://support.apple.com/kb/HT1679?viewlocale=en_US" class="external">http://support.apple.com/kb/HT1679?viewlocale=en_US</a> to resolve the issue.

duologin.title = oxAuth - DUO Login
duologin.login = DUO Login (second step)
duologin.termsPrivacy = Terms &amp; Privacy

gpluslogin.title = oxAuth - Google+ Login
gpluslogin.pageTitle = oxAuth - Login
gpluslogin.login = Login (second step)
gpluslogin.pleaseLoginHere = Please login here
gpluslogin.username = Username
gpluslogin.password = Password
gpluslogin.rememberMe = Remember Me
gpluslogin.termsPrivacy = Terms &amp; Privacy

otp.pageTitle = oxAuth - OTP Login
otp.otpCode = OTP code
otp.scanQRCode = Scan QR code using OTP authenticator and press finish button
otp.finish = Finish

oxpush.pageTitle = oxAuth oxPush - Login
oxpush.login = oxPush Login (Authentication request)
oxpush.loginPairingRequest = oxPush Login (Pairing request)
oxpush.sendingAuthenticationRequest = Sending authentication request...
oxpush.termsPrivacy = Terms &amp; Privacy
oxpush.title = oxAuth - Login
oxpush.loginLabel = Login
oxpush.pleaseLoginHere = Please login here
oxpush.username = Username
oxpush.password = Password
oxpush.rememberMe = Remember me
oxpush.beforeLogIn = Before log in make sure that you installed oxPush mobile application
oxpush.androidMobileApplication = Android mobile application
oxpush.byProceeding = By proceeding, you agree with the
oxpush.privacyPolicy = Privacy Policy
oxpush.pleaseRead = Please read the
oxpush.termsOfService = Terms of Service
oxpush.checkingPairing = Checking pairing status...
oxpush.waitingForUser = Waiting for user approval...
oxpush.pairingQRCode = Pairing QR code:
oxpush.pairingCode = Pairing code:

passport.pleaseLoginHere = Please login here
passport.email = Email
passport.termsPrivacy = Terms &amp; Privacy
passport.oxAuthPassportLogin = oxAuth - Passport Login
passport.needAGluuAccount = Need a Gluu account?
passport.forgotYourPassword = Forgot your password?
passport.useExternalAuthentication = Use External Authentication
passport.registerNewUser = Register new user
passport.javascriptRequired=This pages requires javascript enabled to work properly
passport.fillMissingData=Please provide the following to complete authentication:
passport.invalidMailWarn=Please provide a valid email

saml.pageTitle = oxAuth - Login
saml.login = Login (second step)
saml.username = Username
saml.password = Password
saml.rememberMe = Remember me
saml.termsPrivacy = Terms &amp; Privacy

supergluu.scanQRCode = Scan QR code using Super-Gluu

# Used by twilio and smpp sms 2FA
otp_sms.pageTitle = SMS - Login
otp_sms.verification=2 Step Verification
otp_sms.usedevice=Use your device to sign in to your Gluu account.
otp_sms.verificationcode=Enter a verification code
otp_sms.codesent=A text message with a verification code <br />\ was sent to
otp_sms.login=Done
otp_sms.termsPrivacy = Terms &amp; Privacy

uaf.pageTitle = oxAuth - UAF Login
uaf.scanQRCode = Scan QR code using UAF mobile authenticator

supergluu.enroll.website.url= https://super.gluu.org
supergluu.enroll.Docs.url= https://gluu.org/docs/supergluu
supergluu.enroll.supergluuisfreesecure= Super Gluu is a free and secure two-factor authentication mobile application for all the people in your school, department, organization, or enterprise.
supergluu.enroll.downloadsupergluu= Download Super Gluu:
supergluu.enroll.scanqrcode= Scan the QR code with your Super Gluu app to enroll your device
supergluu.enroll.enrollyourdevice= Enroll your device
supergluu.enroll.Website= Website
supergluu.enroll.Docs=Docs

u2f.verification.stepverification=2 Step Verification
u2f.verification.usedevice=Use your U2F device to sign in to your Gluu account.
u2f.verification.insertkey = Insert your U2F security key.
u2f.verification.useit=If your U2F key has a button, tap it. Otherwise you can remove it and re-insert it. 

fido2.verification.stepverification=2 Step Verification
fido2.verification.usedevice=Use your fido2 device to sign in to your Gluu account.
fido2.verification.insertkey = Insert your fido2 security key.
fido2.verification.useit=If your fido2 key has a button, tap it. Otherwise you can remove it and re-insert it. 

otp.login=Done
otp.verification=2 Step Verification
otp.entercode=Enter a verification code
otp.usedevice=Use your device to sign in to your Gluu account.
otp.getcode=Get a verification code from your OTP mobile app.

password.validation.invalid = The password provided is not strong enough

# Gluu Casa
casa.login.title=Casa login
casa.login.panel_title=Welcome
casa.cancel=Cancel
casa.close=Close
casa.proceed=Proceed
casa.alternative=Try another way to sign in
casa.snd_step=2-step verification
casa.enter_code=Enter code

casa.cert.title=User certificate
casa.cert.text=Use a digital certificate issued to you by a certification authority
casa.cert.precontinue=Before you continue...
casa.cert.hint_1=If you haven't done so, import the certificate issued to you into your web browser
casa.cert.hint_2=When clicking on the proceed button, you will be prompted to select a certificate. Choose carefully
casa.cert.hint_3=If presented, uncheck the option related to remembering your choice
casa.cert.hint_4=If no prompt is shown, your browser is caching a choice made recently. To clear the SSL cache, close the browser window and try again
casa.cert.error.not_valid=Your certificate is not valid
casa.cert.error.unparsable=Your certificate couldn't be processed by the server
casa.cert.error.not_selected=You did not select any certificate
casa.cert.error.cert_enrolled_other_user=The certificate presented is registered to a different account
casa.cert.error.cert_not_recognized=The certificate presented has not been enrolled yet in Casa
casa.cert.error.unknown_user=Inexisting user

casa.u2f.title=Security key
casa.u2f.text=Use your security key to sign in

casa.fido2.title=Security key
casa.fido2.text=Use your security key to sign in

casa.securitykey.insert=Insert your security key
casa.securitykey.tap=If your key has a button, tap it. Otherwise you can remove it and re-insert it.

casa.twilio_sms.title=Passcode sent via SMS
casa.twilio_sms.text=We'll send you a one-time passcode to validate your identity

casa.smpp.title=Passcode sent via SMS
casa.smpp.text=We'll send you a one-time passcode to validate your identity

casa.sms.enter=Enter the code sent via SMS
casa.sms.choose=Choose a number to send an SMS to:
casa.sms.send=Send

casa.super_gluu.title=Super Gluu
casa.super_gluu.text=Get a push notification sent to your Super Gluu device
casa.super_gluu.push_approve=A push notification has been sent to your Super Gluu device. Approve to login
casa.super_gluu.not_received_1=Didn't receive the push?
casa.super_gluu.not_received_2=Scan a QR code instead

<<<<<<< HEAD
password.validation.invalid = The password provided is not strong enough 

# CIBA
ciba.bindingMessage=Binding Message
=======
casa.otp.title=OTP token
casa.otp.text=Get a verification code from your OTP mobile app or hardware token.
>>>>>>> 79d594a1
<|MERGE_RESOLUTION|>--- conflicted
+++ resolved
@@ -304,12 +304,10 @@
 casa.super_gluu.not_received_1=Didn't receive the push?
 casa.super_gluu.not_received_2=Scan a QR code instead
 
-<<<<<<< HEAD
-password.validation.invalid = The password provided is not strong enough 
-
-# CIBA
-ciba.bindingMessage=Binding Message
-=======
 casa.otp.title=OTP token
 casa.otp.text=Get a verification code from your OTP mobile app or hardware token.
->>>>>>> 79d594a1
+
+password.validation.invalid = The password provided is not strong enough 
+
+# CIBA
+ciba.bindingMessage=Binding Message